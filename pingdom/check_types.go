--- conflicted
+++ resolved
@@ -42,17 +42,13 @@
 	NotifyAgainEvery         int    `json:"notifyagainevery,omitempty"`
 	NotifyWhenBackup         bool   `json:"notifywhenbackup,omitempty"`
 	IntegrationIds           []int  `json:"integrationids,omitempty"`
-<<<<<<< HEAD
 	Tags                     string `json:"tags,omitempty"`
-=======
 	ResponseTimeThreshold    int    `json:"responsetime_threshold,omitempty"`
->>>>>>> 6f497858
 	ProbeFilters             string `json:"probe_filters,omitempty"`
 	UserIds                  []int  `json:"userids,omitempty"`
 	TeamIds                  []int  `json:"teamids,omitempty"`
 }
 
-<<<<<<< HEAD
 // TCPCheck represents a Pingdom TCP check
 type TCPCheck struct {
 	Name                     string `json:"name"`
@@ -70,7 +66,8 @@
 	Port                     int    `json:"port"`
 	StringToSend             string `json:"stringtosend,omitempty"`
 	StringToExpect           string `json:"stringtoexpect,omitempty"`
-=======
+}
+
 type SummaryPerformanceRequest struct {
 	Id            int
 	From          int
@@ -79,7 +76,6 @@
 	IncludeUptime bool
 	Probes        string
 	Order         string
->>>>>>> 6f497858
 }
 
 // Params returns a map of parameters for an HttpCheck that can be sent along
@@ -180,7 +176,6 @@
 // Params returns a map of parameters for a PingCheck that can be sent along
 // with an HTTP PUT request
 func (ck *PingCheck) PutParams() map[string]string {
-<<<<<<< HEAD
 	m := map[string]string{
 		"name":             ck.Name,
 		"host":             ck.Hostname,
@@ -197,7 +192,8 @@
 
 	if ck.SendNotificationWhenDown != 0 {
 		m["sendnotificationwhendown"] = strconv.Itoa(ck.SendNotificationWhenDown)
-=======
+  }
+  
 	return map[string]string{
 		"name":                     ck.Name,
 		"host":                     ck.Hostname,
@@ -211,7 +207,6 @@
 		"probe_filters":            ck.ProbeFilters,
 		"userids":                  intListToCDString(ck.UserIds),
 		"teamids":                  intListToCDString(ck.TeamIds),
->>>>>>> 6f497858
 	}
 
 	return m
