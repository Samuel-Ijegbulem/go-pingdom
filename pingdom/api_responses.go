package pingdom

import (
	"encoding/json"
	"fmt"
)

// PingdomResponse represents a general response from the Pingdom API
type PingdomResponse struct {
	Message string `json:"message"`
}

// PingdomError represents an error response from the Pingdom API
type PingdomError struct {
	StatusCode int    `json:"statuscode"`
	StatusDesc string `json:"statusdesc"`
	Message    string `json:"errormessage"`
}

// CheckResponse represents the json response for a check from the Pingdom API
type CheckResponse struct {
	ID                       int                `json:"id"`
	Name                     string             `json:"name"`
	Resolution               int                `json:"resolution,omitempty"`
	SendNotificationWhenDown int                `json:"sendnotificationwhendown,omitempty"`
	NotifyAgainEvery         int                `json:"notifyagainevery,omitempty"`
	NotifyWhenBackup         bool               `json:"notifywhenbackup,omitempty"`
	Created                  int64              `json:"created,omitempty"`
	Hostname                 string             `json:"hostname,omitempty"`
	Status                   string             `json:"status,omitempty"`
	LastErrorTime            int64              `json:"lasterrortime,omitempty"`
	LastTestTime             int64              `json:"lasttesttime,omitempty"`
	LastResponseTime         int64              `json:"lastresponsetime,omitempty"`
	Paused                   bool               `json:"paused,omitempty"`
	IntegrationIds           []int              `json:"integrationids,omitempty"`
	Type                     CheckResponseType  `json:"type,omitempty"`
	Tags                     []CheckResponseTag `json:"tags,omitempty"`
	UserIds                  []int              `json:"userids,omitempty"`
	TeamIds                  []int              `json:"teamids,omitempty"`
	ResponseTimeThreshold    int                `json:"responsetime_threshold,omitempty"`
}

type CheckResponseType struct {
	Name string                    `json:"-"`
	HTTP *CheckResponseHTTPDetails `json:"http,omitempty"`
}

type CheckResponseTag struct {
	Name  string      `json:"name"`
	Type  string      `json:"type"`
	Count interface{} `json:"count"`
}

// MaintenanceResponse represents the json response for a maintenance from the Pingdom API
type MaintenanceResponse struct {
	ID             int                      `json:"id"`
	Description    string                   `json:"description"`
	From           int64                    `json:"from"`
	To             int64                    `json:"to"`
	RecurrenceType string                   `json:"recurrencetype"`
	RepeatEvery    int                      `json:"repeatevery"`
	EffectiveTo    int64                    `json:"effectiveto"`
	Checks         MaintenanceCheckResponse `json:"checks"`
}

// MaintenanceCheckResponse represents Check reply in json MaintenanceResponse
type MaintenanceCheckResponse struct {
	Uptime []int `json:"uptime"`
	Tms    []int `json:"tms"`
}

// ProbeResponse represents the json response for probes from the PIngdom API
type ProbeResponse struct {
	ID         int    `json:"id"`
	Country    string `json:"country"`
	City       string `json:"city"`
	Name       string `json:"name"`
	Active     bool   `json:"active"`
	Hostname   string `json:"hostname"`
	IP         string `json:"ip"`
	IPv6       string `json:"ipv6"`
	CountryISO string `json:"countryiso"`
	Region     string `json:"region"`
}

// TeamResponse represents the json response for teams from the PIngdom API
type TeamResponse struct {
	ID    string `json:"id"`
	Name  string `json:"name"`
	Users []TeamUserResponse
}

// TeamUserResponse represents the json response for users in teams from the PIngdom API
type TeamUserResponse struct {
	ID    string `json:"id"`
	Email string `json:"email"`
	Name  string `json:"name"`
}

// TeamDeleteResponse represents the json response for delete team from the PIngdom API
type TeamDeleteResponse struct {
	Success bool `json:"success"`
}

<<<<<<< HEAD
type SummaryPerformanceResponse struct {
	Summary SummaryPerformanceMap `json:"summary"`
}

type SummaryPerformanceMap struct {
	Hours []SummaryPerformanceSummary `json:"hours,omitempty"`
	Days []SummaryPerformanceSummary `json:"days,omitempty"`
	Weeks []SummaryPerformanceSummary `json:"weeks,omitempty"`
}

type SummaryPerformanceSummary struct {
	AvgResponse int `json:"avgresponse"`
	Downtime int `json:"downtime"`
	StartTime int `json:"starttime"`
	Unmonitored int `json:"unmonitored"`
	Uptime int `json:"uptime"`
=======
type UserSmsResponse struct {
	Id int `json:"id"`
	Severity string `json:"severity"`
	CountryCode string `json:"country_code"`
	Number string `json:"number"`
	Provider string `json:"provider"`
}

type UserEmailResponse struct {
	Id int `json:"id"`
	Severity string `json:"severity"`
	Address string `json:"address"`
}

type CreateUserContactResponse struct {
	Id int `json:"id"`
}

// MaintenanceWindow represents a Pingdom Maintenance Window.
type UsersResponse struct {
	Id    		   int  `json:"id"`
	Paused         string  `json:"paused,omitempty"`
	Username       string `json:"name,omitempty"`
	Sms			   []UserSmsResponse `json:"sms,omitempty"`
	Email 		   []UserEmailResponse `json:"email,omitempty"`
>>>>>>> f4d1b6da
}

func (c *CheckResponseType) UnmarshalJSON(b []byte) error {
	var raw interface{}

	err := json.Unmarshal(b, &raw)
	if err != nil {
		return err
	}

	switch v := raw.(type) {
	case string:
		c.Name = v
	case map[string]interface{}:
		if len(v) != 1 {
			return fmt.Errorf("Check detailed response `check.type` contains more than one object: %+v", v)
		}
		for k := range v {
			c.Name = k
		}

		// Allow continue use json.Unmarshall using a type != Unmarshaller
		// This avoid enter in a infinite loop
		type t CheckResponseType
		var rawCheckDetails t

		err := json.Unmarshal(b, &rawCheckDetails)
		if err != nil {
			return err
		}
		c.HTTP = rawCheckDetails.HTTP
	}
	return nil
}

// HttpCheck represents a Pingdom http check.
type CheckResponseHTTPDetails struct {
	Url              string            `json:"url,omitempty"`
	Encryption       bool              `json:"encryption,omitempty"`
	Port             int               `json:"port,omitempty"`
	Username         string            `json:"username,omitempty"`
	Password         string            `json:"password,omitempty"`
	ShouldContain    string            `json:"shouldcontain,omitempty"`
	ShouldNotContain string            `json:"shouldnotcontain,omitempty"`
	PostData         string            `json:"postdata,omitempty"`
	RequestHeaders   map[string]string `json:"requestheaders,omitempty"`
}

// Return string representation of the PingdomError
func (r *PingdomError) Error() string {
	return fmt.Sprintf("%d %v: %v", r.StatusCode, r.StatusDesc, r.Message)
}

// private types used to unmarshall json responses from pingdom

type listChecksJsonResponse struct {
	Checks []CheckResponse `json:"checks"`
}

type listMaintenanceJsonResponse struct {
	Maintenances []MaintenanceResponse `json:"maintenance"`
}

type listProbesJsonResponse struct {
	Probes []ProbeResponse `json:"probes"`
}

type listTeamsJsonResponse struct {
	Teams []TeamResponse `json:"teams"`
}

type checkDetailsJsonResponse struct {
	Check *CheckResponse `json:"check"`
}

type maintenanceDetailsJsonResponse struct {
	Maintenance *MaintenanceResponse `json:"maintenance"`
}

type teamDetailsJsonResponse struct {
	Team *TeamResponse `json:"team"`
}

type createUserContactJsonResponse struct {
	Contact *CreateUserContactResponse `json:"contact_target"`
}

type createUserJsonResponse struct {
	User *UsersResponse `json:"user"`
}

type listUsersJsonResponse struct {
	Users []UsersResponse `json:"users"`
}

type errorJsonResponse struct {
	Error *PingdomError `json:"error"`
}<|MERGE_RESOLUTION|>--- conflicted
+++ resolved
@@ -102,7 +102,6 @@
 	Success bool `json:"success"`
 }
 
-<<<<<<< HEAD
 type SummaryPerformanceResponse struct {
 	Summary SummaryPerformanceMap `json:"summary"`
 }
@@ -119,7 +118,8 @@
 	StartTime int `json:"starttime"`
 	Unmonitored int `json:"unmonitored"`
 	Uptime int `json:"uptime"`
-=======
+}
+
 type UserSmsResponse struct {
 	Id int `json:"id"`
 	Severity string `json:"severity"`
@@ -145,7 +145,6 @@
 	Username       string `json:"name,omitempty"`
 	Sms			   []UserSmsResponse `json:"sms,omitempty"`
 	Email 		   []UserEmailResponse `json:"email,omitempty"`
->>>>>>> f4d1b6da
 }
 
 func (c *CheckResponseType) UnmarshalJSON(b []byte) error {
