--- conflicted
+++ resolved
@@ -26,11 +26,8 @@
 	Maintenances *MaintenanceService
 	Probes       *ProbeService
 	Teams        *TeamService
-<<<<<<< HEAD
 	PublicReport *PublicReportService
-=======
-	Users		 *UserService
->>>>>>> 6f497858
+	Users		     *UserService
 }
 
 // NewClient returns a Pingdom client with a default base URL and HTTP client
@@ -42,11 +39,8 @@
 	c.Maintenances = &MaintenanceService{client: c}
 	c.Probes = &ProbeService{client: c}
 	c.Teams = &TeamService{client: c}
-<<<<<<< HEAD
 	c.PublicReport = &PublicReportService{client: c}
-=======
 	c.Users = &UserService{client: c}
->>>>>>> 6f497858
 	return c
 }
 
